// This is a generated file. Do not edit directly.

module k8s.io/api

go 1.13

require (
	github.com/gogo/protobuf v1.3.1
	github.com/stretchr/testify v1.4.0
<<<<<<< HEAD
	k8s.io/apimachinery v0.18.0-beta.2
=======
	k8s.io/apimachinery v0.18.0
>>>>>>> 39c3843d
)

replace (
	github.com/coreos/etcd => github.com/coreos/etcd v3.3.10+incompatible
	github.com/google/go-cmp => github.com/google/go-cmp v0.3.0
	github.com/googleapis/gnostic => github.com/googleapis/gnostic v0.1.0
	github.com/imdario/mergo => github.com/imdario/mergo v0.3.5
	github.com/prometheus/client_golang => github.com/prometheus/client_golang v1.0.0
	github.com/vishvananda/netns => github.com/vishvananda/netns v0.0.0-20171111001504-be1fbeda1936
	go.uber.org/atomic => go.uber.org/atomic v1.3.2
	go.uber.org/multierr => go.uber.org/multierr v1.1.0
	golang.org/x/net => golang.org/x/net v0.0.0-20191004110552-13f9640d40b9
	golang.org/x/sys => golang.org/x/sys v0.0.0-20190813064441-fde4db37ae7a // pinned to release-branch.go1.13
	golang.org/x/tools => golang.org/x/tools v0.0.0-20190821162956-65e3620a7ae7 // pinned to release-branch.go1.13
	k8s.io/api => ../api
	k8s.io/apiextensions-apiserver => ../apiextensions-apiserver
	k8s.io/apimachinery => ../apimachinery
	k8s.io/apiserver => ../apiserver
	k8s.io/cli-runtime => ../cli-runtime
	k8s.io/client-go => ../client-go
	k8s.io/cloud-provider => ../cloud-provider
	k8s.io/cluster-bootstrap => ../cluster-bootstrap
	k8s.io/code-generator => ../code-generator
	k8s.io/component-base => ../component-base
	k8s.io/cri-api => ../cri-api
	k8s.io/csi-translation-lib => ../csi-translation-lib
	k8s.io/kube-aggregator => ../kube-aggregator
	k8s.io/kube-controller-manager => ../kube-controller-manager
	k8s.io/kube-proxy => ../kube-proxy
	k8s.io/kube-scheduler => ../kube-scheduler
	k8s.io/kubectl => ../kubectl
	k8s.io/kubelet => ../kubelet
	k8s.io/legacy-cloud-providers => ../legacy-cloud-providers
	k8s.io/metrics => ../metrics
	k8s.io/sample-apiserver => ../sample-apiserver
	vbom.ml/util => vbom.ml/util v0.0.0-20160121211510-db5cfe13f5cc
)<|MERGE_RESOLUTION|>--- conflicted
+++ resolved
@@ -7,11 +7,7 @@
 require (
 	github.com/gogo/protobuf v1.3.1
 	github.com/stretchr/testify v1.4.0
-<<<<<<< HEAD
-	k8s.io/apimachinery v0.18.0-beta.2
-=======
 	k8s.io/apimachinery v0.18.0
->>>>>>> 39c3843d
 )
 
 replace (
