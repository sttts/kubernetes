// This is a generated file. Do not edit directly.

module k8s.io/kube-scheduler

go 1.13

require (
	github.com/google/go-cmp v0.3.1
<<<<<<< HEAD
	k8s.io/api v0.18.0-beta.2
	k8s.io/apimachinery v0.18.0-beta.2
	k8s.io/component-base v0.18.0-beta.2
=======
	k8s.io/api v0.18.0
	k8s.io/apimachinery v0.18.0
	k8s.io/component-base v0.18.0
>>>>>>> 39c3843d
)

replace (
	github.com/google/go-cmp => github.com/google/go-cmp v0.3.0
	github.com/googleapis/gnostic => github.com/googleapis/gnostic v0.1.0
	github.com/imdario/mergo => github.com/imdario/mergo v0.3.5
	github.com/prometheus/client_golang => github.com/prometheus/client_golang v1.0.0
	golang.org/x/net => golang.org/x/net v0.0.0-20191004110552-13f9640d40b9
	golang.org/x/sys => golang.org/x/sys v0.0.0-20190813064441-fde4db37ae7a // pinned to release-branch.go1.13
	golang.org/x/tools => golang.org/x/tools v0.0.0-20190821162956-65e3620a7ae7 // pinned to release-branch.go1.13
	k8s.io/api => ../api
	k8s.io/apimachinery => ../apimachinery
	k8s.io/client-go => ../client-go
	k8s.io/component-base => ../component-base
	k8s.io/kube-scheduler => ../kube-scheduler
)<|MERGE_RESOLUTION|>--- conflicted
+++ resolved
@@ -6,15 +6,9 @@
 
 require (
 	github.com/google/go-cmp v0.3.1
-<<<<<<< HEAD
-	k8s.io/api v0.18.0-beta.2
-	k8s.io/apimachinery v0.18.0-beta.2
-	k8s.io/component-base v0.18.0-beta.2
-=======
 	k8s.io/api v0.18.0
 	k8s.io/apimachinery v0.18.0
 	k8s.io/component-base v0.18.0
->>>>>>> 39c3843d
 )
 
 replace (
