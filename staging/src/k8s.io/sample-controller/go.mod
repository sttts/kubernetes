--- conflicted
+++ resolved
@@ -5,17 +5,10 @@
 go 1.13
 
 require (
-<<<<<<< HEAD
-	k8s.io/api v0.18.0-beta.2
-	k8s.io/apimachinery v0.18.0-beta.2
-	k8s.io/client-go v0.18.0-beta.2
-	k8s.io/code-generator v0.18.0-beta.2
-=======
 	k8s.io/api v0.18.0
 	k8s.io/apimachinery v0.18.0
 	k8s.io/client-go v0.18.0
 	k8s.io/code-generator v0.18.0
->>>>>>> 39c3843d
 	k8s.io/klog v1.0.0
 )
 
