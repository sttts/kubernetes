// This is a generated file. Do not edit directly.

module k8s.io/kubelet

go 1.13

require (
	github.com/gogo/protobuf v1.3.1
	golang.org/x/net v0.0.0-20200202094626-16171245cfb2
	google.golang.org/grpc v1.26.0
<<<<<<< HEAD
	k8s.io/api v0.18.0-beta.2
	k8s.io/apimachinery v0.18.0-beta.2
=======
	k8s.io/api v0.18.0
	k8s.io/apimachinery v0.18.0
>>>>>>> 39c3843d
)

replace (
	github.com/google/go-cmp => github.com/google/go-cmp v0.3.0
	github.com/googleapis/gnostic => github.com/googleapis/gnostic v0.1.0
	golang.org/x/net => golang.org/x/net v0.0.0-20191004110552-13f9640d40b9
	golang.org/x/sys => golang.org/x/sys v0.0.0-20190813064441-fde4db37ae7a // pinned to release-branch.go1.13
	golang.org/x/tools => golang.org/x/tools v0.0.0-20190821162956-65e3620a7ae7 // pinned to release-branch.go1.13
	k8s.io/api => ../api
	k8s.io/apimachinery => ../apimachinery
	k8s.io/kubelet => ../kubelet
)<|MERGE_RESOLUTION|>--- conflicted
+++ resolved
@@ -8,13 +8,8 @@
 	github.com/gogo/protobuf v1.3.1
 	golang.org/x/net v0.0.0-20200202094626-16171245cfb2
 	google.golang.org/grpc v1.26.0
-<<<<<<< HEAD
-	k8s.io/api v0.18.0-beta.2
-	k8s.io/apimachinery v0.18.0-beta.2
-=======
 	k8s.io/api v0.18.0
 	k8s.io/apimachinery v0.18.0
->>>>>>> 39c3843d
 )
 
 replace (
