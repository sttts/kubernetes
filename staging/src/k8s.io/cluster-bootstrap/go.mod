// This is a generated file. Do not edit directly.

module k8s.io/cluster-bootstrap

go 1.13

require (
	github.com/stretchr/testify v1.4.0
	golang.org/x/crypto v0.0.0-20200220183623-bac4c82f6975 // indirect
	gopkg.in/square/go-jose.v2 v2.2.2
<<<<<<< HEAD
	k8s.io/api v0.18.0-beta.2
	k8s.io/apimachinery v0.18.0-beta.2
=======
	k8s.io/api v0.18.0
	k8s.io/apimachinery v0.18.0
>>>>>>> 39c3843d
	k8s.io/klog v1.0.0
)

replace (
	github.com/google/go-cmp => github.com/google/go-cmp v0.3.0
	github.com/googleapis/gnostic => github.com/googleapis/gnostic v0.1.0
	golang.org/x/net => golang.org/x/net v0.0.0-20191004110552-13f9640d40b9
	golang.org/x/sys => golang.org/x/sys v0.0.0-20190813064441-fde4db37ae7a // pinned to release-branch.go1.13
	golang.org/x/tools => golang.org/x/tools v0.0.0-20190821162956-65e3620a7ae7 // pinned to release-branch.go1.13
	k8s.io/api => ../api
	k8s.io/apimachinery => ../apimachinery
	k8s.io/cluster-bootstrap => ../cluster-bootstrap
)<|MERGE_RESOLUTION|>--- conflicted
+++ resolved
@@ -8,13 +8,8 @@
 	github.com/stretchr/testify v1.4.0
 	golang.org/x/crypto v0.0.0-20200220183623-bac4c82f6975 // indirect
 	gopkg.in/square/go-jose.v2 v2.2.2
-<<<<<<< HEAD
-	k8s.io/api v0.18.0-beta.2
-	k8s.io/apimachinery v0.18.0-beta.2
-=======
 	k8s.io/api v0.18.0
 	k8s.io/apimachinery v0.18.0
->>>>>>> 39c3843d
 	k8s.io/klog v1.0.0
 )
 
