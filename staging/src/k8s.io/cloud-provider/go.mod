--- conflicted
+++ resolved
@@ -5,15 +5,9 @@
 go 1.13
 
 require (
-<<<<<<< HEAD
-	k8s.io/api v0.18.0-beta.2
-	k8s.io/apimachinery v0.18.0-beta.2
-	k8s.io/client-go v0.18.0-beta.2
-=======
 	k8s.io/api v0.18.0
 	k8s.io/apimachinery v0.18.0
 	k8s.io/client-go v0.18.0
->>>>>>> 39c3843d
 	k8s.io/klog v1.0.0
 	k8s.io/utils v0.0.0-20200324210504-a9aa75ae1b89
 )
